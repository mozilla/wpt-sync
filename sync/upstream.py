import os
import re
import time
import traceback

import git
from github import GithubException
from mozautomation import commitparser

import base
import log
import commit as sync_commit
from downstream import DownstreamSync
from gitutils import update_repositories, gecko_repo
from pipeline import AbortError
from env import Environment

env = Environment()

logger = log.get_logger(__name__)


class BackoutCommitFilter(base.CommitFilter):
    def __init__(self, bug_id):
        self.bug = bug_id
        self.seen = set()

    def filter_commit(self, commit):
        if commit.is_empty(env.config["gecko"]["path"]["wpt"]):
            return False
        if commit.metadata.get("wptsync-skip"):
            return False
        if DownstreamSync.has_metadata(commit.msg):
            return False
        if commit.is_backout:
            commits, bugs = commit.wpt_commits_backed_out()
            for backout_commit in commits:
                if backout_commit.sha1 in self.seen:
                    return True
        if commit.bug == self.bug:
            self.seen.add(commit.sha1)
            return True
        return False

    def filter_commits(self, commits):
        return remove_complete_backouts(commits)


class UpstreamSync(base.SyncProcess):
    sync_type = "upstream"
    obj_id = "bug"
    statuses = ("open", "wpt-merged", "complete", "incomplete")
    status_transitions = [("open", "wpt-merged"),
                          ("open", "complete"),
                          ("open", "incomplete"),
                          ("incomplete", "open"),
                          ("wpt-merged", "complete")]

    def __init__(self, *args, **kwargs):
        super(UpstreamSync, self).__init__(*args, **kwargs)

        self._upstreamed_gecko_commits = None
        self._upstreamed_gecko_head = None

    @classmethod
    def load(cls, git_gecko, git_wpt, branch_name):
        sync = super(UpstreamSync, cls).load(git_gecko, git_wpt, branch_name)
        sync.update_wpt_refs()
        return sync

    @classmethod
    def for_bug(cls, git_gecko, git_wpt, bug):
        for status in cls.statuses:
            syncs = cls.load_all(git_gecko, git_wpt, status=status, obj_id=bug)
            assert len(syncs) <= 1
            if len(syncs) == 1:
                return syncs[0]

    @classmethod
    def for_pr(cls, git_gecko, git_wpt, pr_id):
        try:
            wpt_head = git_wpt.commit("origin/pr/%s" % pr_id).hexsha
        except git.BadName:
            return None
        for status in cls.statuses:
            syncs = cls.load_all(git_gecko, git_wpt, status=status, obj_id="*")

            for sync in syncs:
                if sync.pr == pr_id:
                    return sync
                elif sync.pr is None and sync.wpt_commits.head.sha1 == wpt_head:
                    # This is to handle cases where the pr was not correctly stored
                    sync.pr = pr_id
                    return sync

    @classmethod
    def from_pr(cls, git_gecko, git_wpt, pr_id, body):
        gecko_commits = []
        bug = None
        integration_branch = None

        if not cls.has_metadata(body):
            return None

        commits = env.gh_wpt.get_commits(pr_id)

        for gh_commit in commits:
            commit = sync_commit.WptCommit(git_wpt, gh_commit.sha)
            if cls.has_metadata(commit.message):
                gecko_commits.append(git_gecko.cinnabar.hg2git(commit.metadata["gecko-commit"]))
                commit_bug = env.bz.id_from_url(commit.metadata["bugzilla-url"])
                if bug is not None and commit_bug != bug:
                    logger.error("Got multiple bug numbers in URL from commits")
                    break
                elif bug is None:
                    bug = commit_bug

                if (integration_branch is not None and
                    commit.metadata["integration_branch"] != integration_branch):
                    logger.warning("Got multiple integration branches from commits")
                elif integration_branch is None:
                    integration_branch = commit.metadata["integration_branch"]
            else:
                break

        if not gecko_commits:
            return None

        assert bug
        gecko_base = git_gecko.rev_parse("%s^" % gecko_commits[0])
        gecko_head = git_gecko.rev_parse(gecko_commits[-1])
        wpt_head = commits[-1].sha
        wpt_base = commits[0].sha

        return cls.new(git_gecko, git_wpt, gecko_base, gecko_head,
                       wpt_base, wpt_head, bug. pr_id)

    @classmethod
    def has_metadata(cls, message):
        required_keys = ["gecko-commit",
                         "gecko-integration-branch",
                         "bugzilla-url"]
        metadata = sync_commit.get_metadata(message)
        return all(item in metadata for item in required_keys)

    def update_status(self, action, merge_sha=None, base_sha=None):
        """Update the sync status for a PR event on github

        :param action string: Either a PR action or a PR status
        :param merge_sha boolean: SHA of the new head if the PR merged or None if it didn't
        """
        if action == "closed":
            if not merge_sha and self.pr_status != "closed":
                env.bz.comment(self.bug, "Upstream PR was closed without merging")
                self.pr_status = "closed"
            else:
                self.merge_sha = merge_sha
<<<<<<< HEAD
                if self.status != "complete":
                    env.bz.comment(self.bug, "Upstream PR merged")
                    self.finish("wpt-merged")
=======
                env.bz.comment(self.bug, "Upstream PR merged")
                self.finish("wpt-merged")
>>>>>>> f37324c6
        elif action == "reopened" or action == "open":
            self.pr_status = "open"

    def gecko_commit_filter(self):
        return BackoutCommitFilter(self.bug)

    def update_wpt_refs(self):
        # Check if the remote was updated under us
        if (self.remote_branch is None or
            self.remote_branch not in self.git_wpt.remotes.origin.refs):
            return

        remote_head = self.git_wpt.refs["origin/%s" % self.remote_branch]
        if remote_head.commit.hexsha != self.wpt_commits.head.sha1:
            self.wpt_commits.head = sync_commit.WptCommit(self.git_wpt,
                                                          remote_head.commit.hexsha)

    @classmethod
    def last_sync_point(cls, git_gecko, repository_name):
        assert "/" not in repository_name
        name = base.SyncPointName(cls.sync_type,
                                  repository_name)
        return base.BranchRefObject(git_gecko,
                                    name,
                                    commit_cls=sync_commit.GeckoCommit)

    @property
    def bug(self):
        return self._process_name.obj_id

    @property
    def pr(self):
        return self.data.get("pr")

    @pr.setter
    def pr(self, value):
        self.data["pr"] = value

    @property
    def pr_status(self):
        return self.data.get("pr-status", "open")

    @pr_status.setter
    def pr_status(self, value):
        self.data["pr-status"] = value

    @property
    def merge_sha(self):
        return self.data.get("merge-sha", None)

    @merge_sha.setter
    def merge_sha(self, value):
        self.data["merge-sha"] = value

    @property
    def remote_branch(self):
        remote = self.data.get("remote-branch")
        if remote is None:
            remote = self.git_wpt.git.rev_parse("%s@{upstream}" % self.branch_name,
                                                abbrev_ref=True,
                                                with_exceptions=False)
            if remote:
                remote = remote[len("origin/"):]
                self.remote_branch = remote
            else:
                # We get the empty string back, but want to always use None
                # to indicate a missing remote
                remote = None
        return remote

    @remote_branch.setter
    def remote_branch(self, value):
        self.data["remote-branch"] = value

    def get_or_create_remote_branch(self):
        if not self.remote_branch:
            count = 0
            remote_refs = self.git_wpt.remotes.origin.refs
            name = "gecko/%s" % self.bug
            while name in remote_refs:
                count += 1
                name = "gecko/%s/%s" % (self.bug, count)
            self.remote_branch = name
        return self.remote_branch

    @property
    def upstreamed_gecko_commits(self):
        if (self._upstreamed_gecko_commits is None or
            self._upstreamed_gecko_head != self.wpt_commits.head.sha1):
            self._upstreamed_gecko_commits = [
                sync_commit.GeckoCommit(self.git_gecko,
                                        self.git_gecko.cinnabar.hg2git(
                                            wpt_commit.metadata["gecko-commit"]))
                for wpt_commit in self.wpt_commits]
            self._upstreamed_gecko_head = self.wpt_commits.head.sha1
        return self._upstreamed_gecko_commits

    def update_wpt_commits(self):
        matching_commits = []

        if len(self.gecko_commits) == 0:
            self.wpt_commits.head = self.wpt_commits.base

        for gecko_commit, upstream_commit in zip(self.gecko_commits, self.upstreamed_gecko_commits):
            if upstream_commit != gecko_commit:
                break
            else:
                matching_commits.append(upstream_commit)

        if len(matching_commits) == len(self.gecko_commits) == len(self.upstreamed_gecko_commits):
            return False

        if len(matching_commits) == 0:
            self.wpt_commits.head == self.wpt_commits.base
        elif len(matching_commits) < len(self.upstreamed_gecko_commits):
            self.wpt_commits.head = self.wpt_commits[len(matching_commits) - 1]

        # Ensure the worktree is clean
        wpt_work = self.wpt_worktree.get()
        wpt_work.git.clean(f=True, d=True, x=True)

        for commit in self.gecko_commits[len(matching_commits):]:
            self.add_commit(commit)

        assert (len(self.gecko_commits) ==
                len(self.wpt_commits) ==
                len(self.upstreamed_gecko_commits))

        return True

    def gecko_landed(self):
        if not len(self.gecko_commits):
            return False
        landed = [self.git_gecko.is_ancestor(commit.sha1, env.config["gecko"]["refs"]["central"])
                  for commit in self.gecko_commits]
        if not all(item == landed[0] for item in landed):
            raise ValueError("Got some commits landed and some not for upstream sync %s" %
                             self.branch)
        return landed[0]

    @property
    def repository(self):
        # Need to check central before landing repos
        head = self.gecko_commits.head.sha1
        repo = gecko_repo(self.git_gecko, head)
        if repo is None:
            raise ValueError("Commit %s not part of any repository" % head)
        return repo

    def add_commit(self, gecko_commit):
        git_work = self.wpt_worktree.get()

        metadata = {"gecko-commit": gecko_commit.canonical_rev,
                    "gecko-integration-branch": self.repository}

        if os.path.exists(os.path.join(git_work.working_dir, gecko_commit.canonical_rev + ".diff")):
            # If there's already a patch file here then don't try to create a new one
            # because we'll presumbaly fail again
            raise AbortError("Skipping due to existing patch")
        wpt_commit = gecko_commit.move(git_work,
                                       metadata=metadata,
                                       msg_filter=commit_message_filter,
                                       src_prefix=env.config["gecko"]["path"]["wpt"])
        self.wpt_commits.head = wpt_commit

        return wpt_commit, True

    def create_pr(self):
        if self.pr:
            return self.pr

        while not env.gh_wpt.get_branch(self.remote_branch):
            logger.debug("Waiting for branch")
            time.sleep(1)

        commit_summary = self.wpt_commits[0].commit.summary

        body = self.wpt_commits[0].msg.split("\n", 1)
        body = body[1] if len(body) != 1 else ""

        pr_id = env.gh_wpt.create_pull(
            title="[Gecko%s] %s" % (" Bug %s" % self.bug if self.bug else "", commit_summary),
            body=body.strip(),
            base="master",
            head=self.remote_branch)
        self.pr = pr_id
        # TODO: add label to bug
        env.bz.comment(self.bug,
                       "Created web-platform-tests PR %s for changes under "
                       "testing/web-platform/tests" %
                       env.gh_wpt.pr_url(pr_id))
        return pr_id

    def push_commits(self):
        remote_branch = self.get_or_create_remote_branch()
        logger.info("Pushing commits from bug %s to branch %s" % (self.bug, remote_branch))
        self.git_wpt.remotes.origin.push("refs/heads/%s:%s" % (self.branch_name, remote_branch),
                                         force=True, set_upstream=True)

    def update_github(self):
        if self.pr:
            if not len(self.wpt_commits):
                env.gh_wpt.close_pull(self.pr)
            elif env.gh_wpt.pull_state(self.pr) == "closed":
                env.gh_wpt.reopen_pull(self.pr)
        self.push_commits()
        if not self.pr:
            self.create_pr()
        landed_status = "success" if self.gecko_landed() else "failure"
        # TODO - Maybe ignore errors setting the status
        env.gh_wpt.set_status(self.pr,
                              landed_status,
                              target_url=env.bz.bugzilla_url(self.bug),
                              description="Landed on mozilla-central",
                              context="upstream/gecko")

    def try_land_pr(self):
        logger.info("Checking if sync for bug %s can land" % self.bug)
        if not self.status == "open":
            logger.info("Sync is %s" % self.status)
            return
        if not self.gecko_landed():
            logger.info("Commits are not yet landed in gecko")
            return False

        if not self.pr:
            logger.info("No upstream PR created")
            return False

        logger.info("Commit are landable; trying to land %s" % self.pr)

        msg = None
        check_state, statuses = env.gh_wpt.get_combined_status(
            self.pr, exclude={"upstream/gecko"})
        if check_state not in ["success", "pending"]:
            details = ["Github PR %s" % env.gh_wpt.pr_url(self.pr)]
            msg = ("Can't merge web-platform-tests PR due to failing upstream checks:\n%s" %
                   details)
        elif not env.gh_wpt.is_mergeable(self.pr) and env.gh_wpt.is_approved(self.pr):
            msg = "Can't merge web-platform-tests PR because it has merge conflicts"
        else:
            # First try to rebase the PR
            try:
                self.wpt_rebase("origin/master")
            except AbortError:
                msg = "Rebasing web-platform-tests PR branch onto origin/master failed"

            try:
                merge_sha = env.gh_wpt.merge_pull(self.pr)
            except GithubException as e:
                msg = ("Merging PR %s failed.\nMessage: %s" %
                       (env.gh_wpt.pr_url(self.pr),
                        e.data.get("message", "Unknown GitHub Error")))
            except Exception as e:
                msg = ("Merging PR %s failed.\nMessage: %s" %
                       (env.gh_wpt.pr_url(self.pr), e.message))
            else:
                self.merge_sha = merge_sha
                self.finish("wpt-merged")
                # Delete the remote branch after a merge
                self.git_wpt.remotes.origin.push(self.remote_branch, delete=True)
                self.remote_branch = None
                return True
        if msg is not None:
            logger.error(msg)
        return False


def commit_message_filter(msg):
    metadata = {}
    m = commitparser.BUG_RE.match(msg)
    if m:
        logger.info(m.groups())
        bug_str, bug_number = m.groups()[:2]
        if msg.startswith(bug_str):
            prefix = re.compile(r"^%s[^\w\d]*" % bug_str)
            msg = prefix.sub("", msg)
        metadata["bugzilla-url"] = env.bz.bugzilla_url(bug_number)

    reviewers = ", ".join(commitparser.parse_reviewers(msg))
    if reviewers:
        metadata["gecko-reviewers"] = reviewers
    msg = commitparser.replace_reviewers(msg, "")
    msg = commitparser.strip_commit_metadata(msg)

    return msg, metadata


def wpt_commits(git_gecko, first_commit, head_commit):
    # List of syncs that have changed, so we can update them all as appropriate at the end
    revish = "%s..%s" % (first_commit.sha1, head_commit.sha1)
    logger.info("Getting commits in range %s" % revish)
    commits = [sync_commit.GeckoCommit(git_gecko, item.hexsha) for item in
               git_gecko.iter_commits(revish,
                                      paths=env.config["gecko"]["path"]["wpt"],
                                      reverse=True,
                                      max_parents=1)]
    return filter_commits(commits)


def filter_commits(commits):
    rv = []
    for commit in commits:
        if (commit.metadata.get("wptsync-skip") or
            DownstreamSync.has_metadata(commit.msg) or
            (commit.is_backout and not commit.wpt_commits_backed_out())):
            continue
        rv.append(commit)
    return rv


def remove_complete_backouts(commits):
    """Given a list of commits, remove any commits for which a backout exists
    in the list"""
    commits_remaining = set()
    for commit in commits:
        if commit.is_backout:
            backed_out, _ = commit.wpt_commits_backed_out()
            backed_out = {item.sha1 for item in backed_out}
            if backed_out.issubset(commits_remaining):
                commits_remaining -= backed_out
                continue
        commits_remaining.add(commit.sha1)

    return [item for item in commits if item.sha1 in commits_remaining]


class Endpoints(object):
    def __init__(self, first):
        self._first = first
        self._second = None

    @property
    def base(self):
        return self._first.commit.parents[0].hexsha

    @property
    def head(self):
        if self._second is not None:
            return self._second.sha1
        return self._first.sha1

    @head.setter
    def head(self, value):
        self._second = value

    def __repr__(self):
        return "<Endpoints %s:%s>" % (self.base, self.head)


def updates_for_backout(syncs_by_bug, commit):
    backout_commits, bugs = commit.wpt_commits_backed_out()
    backout_commit_shas = {item.sha1 for item in backout_commits}

    create_syncs = {}
    update_syncs = {}

    # Check each sync for the backed-out commits
    for target_sync in sorted(syncs_by_bug.values(),
                              key=lambda x: 0 if x.bug in bugs else 1):
        for landing_commit in reversed(target_sync.upstreamed_gecko_commits):
            if landing_commit.sha1 in backout_commit_shas.copy():
                # This will set the sync to include the backout commit
                update_syncs[target_sync.bug] = commit.sha1
                backout_commit_shas.remove(landing_commit.sha1)
        if not backout_commit_shas:
            break

    if backout_commit_shas:
        # This backout covers something other than known open syncs, so we need to
        # create a new sync especially for it
        # TODO: we should check for this already existing before we process the backout
        # Need to create a bug for this backout
        backout_bug = None
        for bug in bugs:
            if bug not in syncs_by_bug:
                backout_bug = bug
                break
        if backout_bug is None:
            create_syncs[None].append(Endpoints(commit))
        else:
            create_syncs[backout_bug] = Endpoints(commit)
    return create_syncs, update_syncs


def updated_syncs_for_push(git_gecko, git_wpt, first_commit, head_commit, syncs_by_bug):
    # TODO: Check syncs with pushes that no longer exist on autoland
    commits = wpt_commits(git_gecko, first_commit, head_commit)
    if not commits:
        logger.info("No new commits affecting wpt found")
        return
    else:
        logger.info("Got %i commits since the last sync point" % len(commits))

    commits = remove_complete_backouts(commits)

    if not commits:
        logger.info("No commits remain after removing backout pairs")
        return

    create_syncs = {None: []}
    update_syncs = {}

    for commit in commits:
        if commit.is_backout:
            create, update = updates_for_backout(syncs_by_bug, commit)
            create_syncs.update(create)
            update_syncs.update(update)
        else:
            bug = commit.bug
            if bug in syncs_by_bug:
                update_syncs[bug] = commit
            else:
                if bug is None:
                    create_syncs[None].append(Endpoints(commit))
                elif bug in create_syncs:
                    create_syncs[bug].head = commit
                else:
                    create_syncs[bug] = Endpoints(commit)

    return create_syncs, update_syncs


def create_syncs(git_gecko, git_wpt, create_endpoints):
    rv = []
    for bug, endpoints in create_endpoints.iteritems():
        if bug is not None:
            endpoints = [endpoints]
        for endpoint in endpoints:
            if bug is None:
                # TODO: Loading the commits doesn't work in this case, because we depend on the bug
                bug = env.bz.new("Upstream commit %s to web-platform-tests" %
                                 endpoint.first.canonical_rev,
                                 "",
                                 "Testing",
                                 "web-platform-tests",
                                 whiteboard="[wptsync upstream]")
            sync = UpstreamSync.new(git_gecko,
                                    git_wpt,
                                    bug=bug,
                                    gecko_base=endpoint.base,
                                    gecko_head=endpoint.head,
                                    wpt_base="origin/master",
                                    wpt_head="origin/master")
            rv.append(sync)
    return rv


def update_sync_heads(syncs_by_bug, heads_by_bug):
    rv = []
    for bug, commit in heads_by_bug.iteritems():
        sync = syncs_by_bug[bug]
        sync.gecko_commits.head = commit
        rv.append(sync)
    return rv


def update_modified_sync(sync):
    sync.update_wpt_commits()

    if len(sync.upstreamed_gecko_commits) == 0:
        logger.info("Sync has no commits, so marking as incomplete")
        sync.status = "incomplete"
    else:
        sync.status = "open"

    sync.update_github()


def update_sync_prs(git_gecko, git_wpt, syncs_by_bug, create_endpoints, update_syncs,
                    raise_on_error=False):
    pushed_syncs = set()
    failed_syncs = set()

    to_push = create_syncs(git_gecko, git_wpt, create_endpoints)
    to_push.extend(update_sync_heads(syncs_by_bug, update_syncs))

    for sync in to_push:
        try:
            update_modified_sync(sync)
        except Exception as e:
            sync.error = e
            if raise_on_error:
                raise
            traceback.print_exc()
            logger.error(e)
            failed_syncs.add((sync, e))
        else:
            sync.error = None
            pushed_syncs.add(sync)

    return pushed_syncs, failed_syncs


def try_land_syncs(syncs):
    landed_syncs = set()
    for sync in syncs:
        if sync.try_land_pr():
            landed_syncs.add(sync)
    return landed_syncs


@base.entry_point("upstream")
def update_sync(git_gecko, git_wpt, sync, raise_on_error=True):
    update_repositories(git_gecko, git_wpt, sync.repository == "autoland")
    assert isinstance(sync, UpstreamSync)
    syncs_by_bug = {sync.bug: sync}
    update_syncs = {sync.bug: sync.gecko_commits.head.sha1}
    pushed_syncs, failed_syncs = update_sync_prs(git_gecko,
                                                 git_wpt,
                                                 syncs_by_bug,
                                                 {},
                                                 update_syncs,
                                                 raise_on_error=raise_on_error)

    if sync.repository == "central" and sync not in failed_syncs:
        landed_syncs = try_land_syncs([sync])
    else:
        landed_syncs = set()

    return pushed_syncs, failed_syncs, landed_syncs


@base.entry_point("upstream")
def push(git_gecko, git_wpt, repository_name, hg_rev, raise_on_error=False,
         base_rev=None):
    rev = git_gecko.cinnabar.hg2git(hg_rev)
    last_sync_point = UpstreamSync.last_sync_point(git_gecko, repository_name)
    if last_sync_point.commit is None:
        # If we are just starting, default to the current mozilla central
        logger.info("No existing sync point for %s found, using the latest mozilla-central")
        last_sync_point.commit = env.config["gecko"]["refs"]["central"]
    else:
        logger.info("Last sync point was %s" % last_sync_point.commit.sha1)

    if base_rev is None:
        if git_gecko.is_ancestor(rev, last_sync_point.commit.sha1):
            logger.info("Last sync point moved past commit")
            return
        base_commit = last_sync_point.commit
    else:
        base_commit = sync_commit.GeckoCommit(git_gecko,
                                              git_gecko.cinnabar.hg2git(base_rev))

    wpt_syncs = (UpstreamSync.load_all(git_gecko, git_wpt, status="open") +
                 UpstreamSync.load_all(git_gecko, git_wpt, status="incomplete"))

    syncs_by_bug = {item.bug: item for item in wpt_syncs}

    updated = updated_syncs_for_push(git_gecko,
                                     git_wpt,
                                     base_commit,
                                     sync_commit.GeckoCommit(git_gecko, rev),
                                     syncs_by_bug)

    if updated is None:
        return set(), set(), set()

    create_endpoints, update_syncs = updated

    pushed_syncs, failed_syncs = update_sync_prs(git_gecko, git_wpt, syncs_by_bug,
                                                 create_endpoints, update_syncs,
                                                 raise_on_error=raise_on_error)

    landable_syncs = set(wpt_syncs) - failed_syncs
    landed_syncs = try_land_syncs(landable_syncs)

    if not git_gecko.is_ancestor(rev, last_sync_point.commit.sha1):
        last_sync_point.commit = rev

    return pushed_syncs, landed_syncs, failed_syncs


@base.entry_point("upstream")
def status_changed(git_gecko, git_wpt, sync, context, status, url, sha):
    landed = False
    if status == "pending":
        # Never change anything for pending
        return landed
    previous_check = sync.last_pr_check
    check_state, statuses = env.gh_wpt.get_combined_status(sync.pr, exclude={"upstream/gecko"})
    check = {"state": check_state, "sha": sha}
    if check_state == "success":
        sync.last_pr_check = check
        sync.error = None
        if sync.gecko_landed():
            landed = sync.try_land_pr()
        elif previous_check != check:
            env.bz.comment(sync.bug,
                           "Upstream web-platform-tests status checks passed, "
                           "PR will merge once commit reaches central.")
    else:
        # Don't report anything until all checks have completed
        if (not any(item.state == "pending" for item in statuses) and
            previous_check != check):
            details = ["Github PR %s" % env.gh_wpt.pr_url(sync.pr)]
            for item in statuses:
                if item.state == "success":
                    continue
                url_str = " (%s)" % item.target_url if item.target_url else ""
                details.append("* %s%s" % (item.context, url_str))
            details = "\n".join(details)
            msg = ("Can't merge web-platform-tests PR due to failing upstream checks:\n%s" %
                   details)
            env.bz.comment(sync.bug, msg)
            sync.error = "Travis failed"
            sync.last_pr_check = check
        else:
            logger.info("Some upstream web-platform-tests status checks still pending.")
    return landed<|MERGE_RESOLUTION|>--- conflicted
+++ resolved
@@ -155,14 +155,9 @@
                 self.pr_status = "closed"
             else:
                 self.merge_sha = merge_sha
-<<<<<<< HEAD
                 if self.status != "complete":
                     env.bz.comment(self.bug, "Upstream PR merged")
                     self.finish("wpt-merged")
-=======
-                env.bz.comment(self.bug, "Upstream PR merged")
-                self.finish("wpt-merged")
->>>>>>> f37324c6
         elif action == "reopened" or action == "open":
             self.pr_status = "open"
 
